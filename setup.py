import os

from setuptools import setup, find_packages

here = os.path.abspath(os.path.dirname(__file__))

# Avoids IDE errors, but actual version is read from version.py
__version__ = None
with open("rasa/version.py") as f:
    exec(f.read())

# Get the long description from the README file
with open(os.path.join(here, "README.md"), encoding="utf-8") as f:
    long_description = f.read()

tests_requires = [
    "pytest~=4.5",
    "pytest-cov~=2.7",
    "pytest-localserver~=0.5.0",
    "pytest-sanic~=1.0.0",
    "responses~=0.9.0",
    "freezegun~=0.3.0",
    "nbsphinx>=0.3",
    "aioresponses~=0.6.0",
    "moto~=1.3.8",
    "fakeredis~=1.0",
    "mongomock~=3.18",
]

install_requires = [
    "requests>=2.20",
    "boto3~=1.9",
    "matplotlib~=3.0",
    "attrs>=18",
    "jsonpickle~=1.1",
    "redis~=3.3.5",
    "pymongo[tls,srv]~=3.8",
    "numpy~=1.16",
    "scipy~=1.2",
    "tensorflow~=2.1",
    # absl is a tensorflow dependency, but produces double logging before 0.8
    # should be removed once tensorflow requires absl > 0.8 on its own
    "absl-py>=0.8.0",
    "apscheduler~=3.0",
    "tqdm~=4.0",
    "networkx~=2.4.0",
    "fbmessenger~=6.0",
    "pykwalify~=1.7.0",
    "coloredlogs~=10.0",
    "scikit-learn~=0.20.2",
    "ruamel.yaml~=0.15.0",
    "scikit-learn~=0.20.0",
    "slackclient~=1.3",
    "python-telegram-bot~=11.0",
    "twilio~=6.0",
    "webexteamssdk~=1.1",
    "mattermostwrapper~=2.0",
    "rocketchat_API~=0.6.0",
    "colorhash~=1.0",
    "pika~=1.0.0",
    "jsonschema~=3.0",
    "packaging~=19.0",
    "gevent~=1.4",
    "pytz~=2019.1",
    "python-dateutil~=2.8",
    "rasa-sdk~=1.7.0",
    "colorclass~=2.2",
    "terminaltables~=3.1",
    "sanic~=19.9.0",
    "sanic-cors==0.9.9.post1",
    "sanic-jwt~=1.3",
    # needed because of https://github.com/RasaHQ/rasa/issues/5216
<<<<<<< HEAD
    "cloudpickle==1.2.2",
=======
    "cloudpickle~=1.2.0",
>>>>>>> 969dc83a
    # needed because of https://github.com/huge-success/sanic/issues/1729
    "multidict==4.6.1",
    "aiohttp~=3.5",
    "questionary>=1.1.0",
    # needed because of https://github.com/prompt-toolkit/python-prompt-toolkit/issues/951
    "prompt-toolkit<3.0",
    "python-socketio>=4.3.1",
    # the below can be unpinned when python-socketio pins >=3.9.3
    "python-engineio>=3.9.3",
    "pydot~=1.4",
    "async_generator~=1.10",
    "SQLAlchemy~=1.3.0",
    "sklearn-crfsuite~=0.3.6",
    "PyJWT~=1.7",
]

extras_requires = {
    "test": tests_requires,
    "spacy": ["spacy>=2.1,<2.2"],
    "convert": ["tensorflow_text~=2.1.0rc0", "tensorflow_hub~=0.7.0"],
    "mitie": ["mitie"],
    "sql": ["psycopg2~=2.8.2", "SQLAlchemy~=1.3"],
    "kafka": ["kafka-python~=1.4"],
}

setup(
    name="rasa",
    classifiers=[
        "Development Status :: 4 - Beta",
        "Intended Audience :: Developers",
        "License :: OSI Approved :: Apache Software License",
        # supported python versions
        "Programming Language :: Python",
        "Programming Language :: Python :: 3.6",
        "Programming Language :: Python :: 3.7",
        "Topic :: Software Development :: Libraries",
    ],
    python_requires=">=3.6",
    packages=find_packages(exclude=["tests", "tools", "docs", "contrib"]),
    entry_points={"console_scripts": ["rasa=rasa.__main__:main"]},
    version=__version__,
    install_requires=install_requires,
    tests_require=tests_requires,
    extras_require=extras_requires,
    include_package_data=True,
    description="Open source machine learning framework to automate text- and "
    "voice-based conversations: NLU, dialogue management, connect to "
    "Slack, Facebook, and more - Create chatbots and voice assistants",
    long_description=long_description,
    long_description_content_type="text/markdown",
    author="Rasa Technologies GmbH",
    author_email="hi@rasa.com",
    maintainer="Tom Bocklisch",
    maintainer_email="tom@rasa.com",
    license="Apache 2.0",
    keywords="nlp machine-learning machine-learning-library bot bots "
    "botkit rasa conversational-agents conversational-ai chatbot"
    "chatbot-framework bot-framework",
    url="https://rasa.com",
    download_url="https://github.com/RasaHQ/rasa/archive/{}.tar.gz"
    "".format(__version__),
    project_urls={
        "Bug Reports": "https://github.com/rasahq/rasa/issues",
        "Source": "https://github.com/rasahq/rasa",
    },
)

print("\nWelcome to Rasa!")
print(
    "If you have any questions, please visit our documentation page: https://rasa.com/docs/"
)
print("or join the community discussions on https://forum.rasa.com/")<|MERGE_RESOLUTION|>--- conflicted
+++ resolved
@@ -70,11 +70,7 @@
     "sanic-cors==0.9.9.post1",
     "sanic-jwt~=1.3",
     # needed because of https://github.com/RasaHQ/rasa/issues/5216
-<<<<<<< HEAD
-    "cloudpickle==1.2.2",
-=======
     "cloudpickle~=1.2.0",
->>>>>>> 969dc83a
     # needed because of https://github.com/huge-success/sanic/issues/1729
     "multidict==4.6.1",
     "aiohttp~=3.5",
