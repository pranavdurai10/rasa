--- conflicted
+++ resolved
@@ -55,7 +55,6 @@
     SIMILARITY_TYPE,
     NUM_NEG,
     SPARSE_INPUT_DROPOUT,
-    DENSE_INPUT_DROPOUT,
     MASKED_LM,
     ENTITY_RECOGNITION,
     TENSORBOARD_LOG_DIR,
@@ -189,10 +188,8 @@
         DROP_RATE_ATTENTION: 0,
         # Sparsity of the weights in dense layers
         WEIGHT_SPARSITY: 0.8,
-        # If 'True' apply dropout to sparse input tensors
+        # If 'True' apply dropout to sparse tensors
         SPARSE_INPUT_DROPOUT: True,
-        # If 'True' apply dropout to dense input tensors
-        DENSE_INPUT_DROPOUT: True,
         # ## Evaluation parameters
         # How often calculate validation accuracy.
         # Small values may hurt performance, e.g. model accuracy.
@@ -332,11 +329,11 @@
         if self.component_config[BILOU_FLAG]:
             return bilou_utils.build_tag_id_dict(training_data)
 
-        distinct_tag_ids = {
+        distinct_tag_ids = set(
             e["entity"]
             for example in training_data.entity_examples
             for e in example.get(ENTITIES)
-        } - {None}
+        ) - {None}
 
         tag_id_dict = {
             tag_id: idx for idx, tag_id in enumerate(sorted(distinct_tag_ids), 1)
@@ -666,7 +663,7 @@
                 f"component is either not trained or didn't receive enough training "
                 f"data."
             )
-            return None
+            return
 
         # create session data from message and convert it into a batch of 1
         model_data = self._create_model_data([message])
@@ -743,9 +740,8 @@
             message.text, message.get(TOKENS_NAMES[TEXT], []), tags
         )
 
-        entities = self.add_extractor_name(entities)
-        entities = self.clean_up_entities(message, entities)
-        entities = message.get(ENTITIES, []) + entities
+        extracted = self.add_extractor_name(entities)
+        entities = message.get(ENTITIES, []) + extracted
 
         return entities
 
@@ -1078,10 +1074,7 @@
                 )
 
     def _prepare_input_layers(self, name: Text) -> None:
-        self._tf_layers[f"sparse_input_dropout.{name}"] = layers.SparseDropout(
-            rate=self.config[DROP_RATE]
-        )
-        self._tf_layers[f"dense_input_dropout.{name}"] = tf.keras.layers.Dropout(
+        self._tf_layers[f"sparse_dropout.{name}"] = layers.SparseDropout(
             rate=self.config[DROP_RATE]
         )
         self._prepare_sparse_dense_layers(
@@ -1182,7 +1175,6 @@
         mask: tf.Tensor,
         name: Text,
         sparse_dropout: bool = False,
-        dense_dropout: bool = False,
     ) -> tf.Tensor:
 
         dense_features = []
@@ -1190,20 +1182,10 @@
         for f in features:
             if isinstance(f, tf.SparseTensor):
                 if sparse_dropout:
-                    _f = self._tf_layers[f"sparse_input_dropout.{name}"](
-                        f, self._training
-                    )
+                    _f = self._tf_layers[f"sparse_dropout.{name}"](f, self._training)
                 else:
                     _f = f
-
-                dense_f = self._tf_layers[f"sparse_to_dense.{name}"](_f)
-
-                if dense_dropout:
-                    dense_f = self._tf_layers[f"dense_input_dropout.{name}"](
-                        dense_f, self._training
-                    )
-
-                dense_features.append(dense_f)
+                dense_features.append(self._tf_layers[f"sparse_to_dense.{name}"](_f))
             else:
                 dense_features.append(f)
 
@@ -1211,7 +1193,7 @@
 
     def _features_as_seq_ids(
         self, features: List[Union[np.ndarray, tf.Tensor, tf.SparseTensor]], name: Text
-    ) -> Optional[tf.Tensor]:
+    ) -> tf.Tensor:
         """Creates dense labels for negative sampling."""
 
         # if there are dense features - we can use them
@@ -1226,20 +1208,15 @@
                     self._tf_layers[f"sparse_to_dense_ids.{name}"](f)
                 )
 
-        return None
-
     def _create_bow(
         self,
         features: List[Union[tf.Tensor, tf.SparseTensor]],
         mask: tf.Tensor,
         name: Text,
         sparse_dropout: bool = False,
-        dense_dropout: bool = False,
     ) -> tf.Tensor:
 
-        x = self._combine_sparse_dense_features(
-            features, mask, name, sparse_dropout, dense_dropout
-        )
+        x = self._combine_sparse_dense_features(features, mask, name, sparse_dropout)
         x = tf.reduce_sum(x, axis=1)  # convert to bag-of-words
         return self._tf_layers[f"ffnn.{name}"](x, self._training)
 
@@ -1248,8 +1225,6 @@
         features: List[Union[tf.Tensor, tf.SparseTensor]],
         mask: tf.Tensor,
         name: Text,
-        sparse_dropout: bool = False,
-        dense_dropout: bool = False,
         masked_lm_loss: bool = False,
         sequence_ids: bool = False,
     ) -> Tuple[tf.Tensor, tf.Tensor, Optional[tf.Tensor], Optional[tf.Tensor]]:
@@ -1259,7 +1234,7 @@
             seq_ids = None
 
         inputs = self._combine_sparse_dense_features(
-            features, mask, name, sparse_dropout, dense_dropout,
+            features, mask, name, sparse_dropout=self.config[SPARSE_INPUT_DROPOUT]
         )
 
         inputs = self._tf_layers[f"ffnn.{name}"](inputs, self._training)
@@ -1281,15 +1256,6 @@
 
     def _create_all_labels(self) -> Tuple[tf.Tensor, tf.Tensor]:
         all_label_ids = self.tf_label_data[LABEL_IDS][0]
-<<<<<<< HEAD
-
-        label_lengths = self._get_sequence_lengths(
-            self.tf_label_data[LABEL_SEQ_LENGTH][0]
-        )
-        mask_label = self._compute_mask(label_lengths)
-
-=======
->>>>>>> 46c6ceca
         x = self._create_bow(
             self.tf_label_data[LABEL_FEATURES],
             self.tf_label_data[LABEL_MASK][0],
@@ -1387,32 +1353,13 @@
 
         return loss, f1
 
-<<<<<<< HEAD
-    @staticmethod
-    def _compute_mask(sequence_lengths: tf.Tensor) -> tf.Tensor:
-        mask = tf.sequence_mask(sequence_lengths, dtype=tf.float32)
-        # explicitly add last dimension to mask
-        # to track correctly dynamic sequences
-        return tf.expand_dims(mask, -1)
-
-    @staticmethod
-    def _get_sequence_lengths(sequence_lengths: tf.Tensor) -> tf.Tensor:
-        return tf.cast(sequence_lengths, dtype=tf.int32)
-
-=======
->>>>>>> 46c6ceca
     def batch_loss(
         self, batch_in: Union[Tuple[tf.Tensor], Tuple[np.ndarray]]
     ) -> tf.Tensor:
         tf_batch_data = self.batch_to_model_data_format(batch_in, self.data_signature)
 
-<<<<<<< HEAD
-        sequence_lengths = self._get_sequence_lengths(tf_batch_data[TEXT_SEQ_LENGTH][0])
-        mask_text = self._compute_mask(sequence_lengths)
-=======
         mask_text = tf_batch_data[TEXT_MASK][0]
         sequence_lengths = self._get_sequence_lengths(mask_text)
->>>>>>> 46c6ceca
 
         (
             text_transformed,
@@ -1423,9 +1370,7 @@
             tf_batch_data[TEXT_FEATURES],
             mask_text,
             self.text_name,
-            sparse_dropout=self.config[SPARSE_INPUT_DROPOUT],
-            dense_dropout=self.config[DENSE_INPUT_DROPOUT],
-            masked_lm_loss=self.config[MASKED_LM],
+            self.config[MASKED_LM],
             sequence_ids=True,
         )
 
@@ -1443,14 +1388,6 @@
             # get _cls_ vector for intent classification
             cls = self._last_token(text_transformed, sequence_lengths)
 
-<<<<<<< HEAD
-            label_lengths = self._get_sequence_lengths(
-                tf_batch_data[LABEL_SEQ_LENGTH][0]
-            )
-            mask_label = self._compute_mask(label_lengths)
-
-=======
->>>>>>> 46c6ceca
             label_ids = tf_batch_data[LABEL_IDS][0]
             label = self._create_bow(
                 tf_batch_data[LABEL_FEATURES],
@@ -1481,13 +1418,8 @@
             batch_in, self.predict_data_signature
         )
 
-<<<<<<< HEAD
-        sequence_lengths = self._get_sequence_lengths(tf_batch_data[TEXT_SEQ_LENGTH][0])
-        mask_text = self._compute_mask(sequence_lengths)
-=======
         mask_text = tf_batch_data[TEXT_MASK][0]
         sequence_lengths = self._get_sequence_lengths(mask_text)
->>>>>>> 46c6ceca
 
         text_transformed, _, _, _ = self._create_sequence(
             tf_batch_data[TEXT_FEATURES], mask_text, self.text_name
