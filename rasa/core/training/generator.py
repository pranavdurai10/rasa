--- conflicted
+++ resolved
@@ -20,13 +20,8 @@
     SlotSet,
     ActiveLoop,
 )
-<<<<<<< HEAD
-from rasa.core.slots import Slot
 from rasa.core.trackers import DialogueStateTracker, FrozenState
-=======
 from rasa.shared.core.slots import Slot
-from rasa.core.trackers import DialogueStateTracker
->>>>>>> 4a20b3cd
 from rasa.core.training.structures import (
     StoryGraph,
     STORY_START,
