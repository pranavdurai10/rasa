# -*- coding: utf-8 -*-
from __future__ import absolute_import
from __future__ import division
from __future__ import print_function
from __future__ import unicode_literals

import json
import os
import signal
import uuid
from multiprocessing import Process

import pytest
from builtins import str
from freezegun import freeze_time
from pytest_localserver.http import WSGIServer

import rasa_core
from rasa_core import server, events
from rasa_core.actions.action import ACTION_LISTEN_NAME
from rasa_core.agent import Agent
from rasa_core.channels import UserMessage
from rasa_core.channels import CollectingOutputChannel
from rasa_core.events import (
    UserUttered, BotUttered, SlotSet, Event, ActionExecuted)
from rasa_core.interpreter import RegexInterpreter
from rasa_core.policies.memoization import AugmentedMemoizationPolicy
<<<<<<< HEAD
from rasa_core.remote import RasaCoreClient
=======
from rasa_core.remote import RasaCoreClient, RemoteAgent
from rasa_core.utils import EndpointConfig
>>>>>>> 1e00dae2
from tests.conftest import DEFAULT_STORIES_FILE

# a couple of event instances that we can use for testing
test_events = [
    Event.from_parameters({"event": UserUttered.type_name,
                           "text": "/goodbye",
                           "parse_data": {
                               "intent": {
                                   "confidence": 1.0, "name": "greet"},
                               "entities": []}
                           }),
    BotUttered("Welcome!", {"test": True}),
    SlotSet("cuisine", 34),
    SlotSet("cuisine", "34"),
    SlotSet("location", None),
    SlotSet("location", [34, "34", None]),
]


@pytest.fixture(scope="module")
def app(core_server):
    return core_server.test_client()


def test_root(app):
    response = app.get("http://dummy/")
    content = response.get_data(as_text=True)
    assert response.status_code == 200 and content.startswith("hello")


def test_version(app):
    response = app.get("http://dummy/version")
    content = response.get_json()
    assert response.status_code == 200
    assert content.get("version") == rasa_core.__version__


@freeze_time("2018-01-01")
def test_requesting_non_existent_tracker(app):
    response = app.get("http://dummy/conversations/madeupid/tracker")
    content = response.get_json()
    assert response.status_code == 200
    assert content["paused"] is False
    assert content["slots"] == {"location": None, "cuisine": None}
    assert content["sender_id"] == "madeupid"
    assert content["events"] == [{"event": "action",
                                  "name": "action_listen",
                                  "timestamp": 1514764800}]
    assert content["latest_message"] == {"text": None,
                                         "intent": {},
                                         "entities": []}


def test_respond(app):
    data = json.dumps({"query": "/greet"})
    response = app.post("http://dummy/conversations/myid/respond",
                        data=data, content_type='application/json')
    content = response.get_json()
    assert response.status_code == 200
    assert content == [{'text': 'hey there!', 'recipient_id': 'myid'}]


@pytest.mark.parametrize("event", test_events)
def test_pushing_event(app, event):
    cid = str(uuid.uuid1())
    conversation = "http://dummy/conversations/{}".format(cid)
    data = json.dumps({"query": "/greet"})
    response = app.post("{}/respond".format(conversation),
                        data=data, content_type='application/json')
    content = response.get_json()
    assert response.status_code == 200

    data = json.dumps(event.as_dict())
    response = app.post("{}/tracker/events".format(conversation),
                        data=data, content_type='application/json')
    content = response.get_json()
    assert response.status_code == 200

    tracker_response = app.get("http://dummy/conversations/{}/tracker"
                               "".format(cid))
    tracker = tracker_response.get_json()
    assert tracker is not None
    assert len(tracker.get("events")) == 6

    evt = tracker.get("events")[5]
    assert Event.from_parameters(evt) == event


def test_put_tracker(app):
    data = json.dumps([event.as_dict() for event in test_events])
    response = app.put("http://dummy/conversations/pushtracker/tracker/events",
                       data=data, content_type='application/json')
    content = response.get_json()
    assert response.status_code == 200
    assert len(content["events"]) == len(test_events)
    assert content["sender_id"] == "pushtracker"

    tracker_response = app.get("http://dummy/conversations/pushtracker/tracker")
    tracker = tracker_response.get_json()
    assert tracker is not None
    evts = tracker.get("events")
    assert events.deserialise_events(evts) == test_events


def test_list_conversations(app):
    data = json.dumps({"query": "/greet"})
    response = app.post("http://dummy/conversations/myid/respond",
                        data=data, content_type='application/json')
    content = response.get_json()
    assert response.status_code == 200

    response = app.get("http://dummy/conversations")
    content = response.get_json()
    assert response.status_code == 200

    assert len(content) > 0
    assert "myid" in content


<<<<<<< HEAD
=======
def test_remote_client(http_app, default_agent, tmpdir):
    model_path = tmpdir.join("persisted_model").strpath

    default_agent.persist(model_path)

    remote_agent = RemoteAgent.load(model_path,
                                    EndpointConfig(http_app))

    message = UserMessage("""/greet{"name":"Rasa"}""",
                          output_channel=CollectingOutputChannel())

    remote_agent.process_message(message)

    tracker = remote_agent.core_client.tracker_json("default")

    assert len(tracker.get("events")) == 6

    # listen
    assert tracker["events"][0]["name"] == "action_listen"
    # this should be the utterance
    assert tracker["events"][1]["text"] == """/greet{"name":"Rasa"}"""
    # set slot event
    assert tracker["events"][2]["value"] == "Rasa"
    # utter action
    assert tracker["events"][3]["name"] == "utter_greet"
    # this should be the bot utterance
    assert tracker["events"][4]["text"] == "hey there Rasa!"
    # listen
    assert tracker["events"][5]["name"] == "action_listen"


>>>>>>> 1e00dae2
def test_remote_status(http_app):
    client = RasaCoreClient(EndpointConfig(http_app))

    status = client.status()

    assert status.get("version") == rasa_core.__version__


def test_remote_clients(http_app):
    client = RasaCoreClient(EndpointConfig(http_app))

    cid = str(uuid.uuid1())
    client.respond("/greet", cid)

    clients = client.clients()

    assert cid in clients


<<<<<<< HEAD
@pytest.mark.parametrize("event", test_events)
def test_remote_append_events(http_app, event):
    client = RasaCoreClient(http_app, None)
=======
def test_remote_append_events(http_app):
    client = RasaCoreClient(EndpointConfig(http_app))
>>>>>>> 1e00dae2

    cid = str(uuid.uuid1())

    client.append_event_to_tracker(cid, event)

    tracker = client.tracker_json(cid)

    evts = tracker.get("events")
    expected = [ActionExecuted(ACTION_LISTEN_NAME), event]
    assert events.deserialise_events(evts) == expected<|MERGE_RESOLUTION|>--- conflicted
+++ resolved
@@ -25,12 +25,8 @@
     UserUttered, BotUttered, SlotSet, Event, ActionExecuted)
 from rasa_core.interpreter import RegexInterpreter
 from rasa_core.policies.memoization import AugmentedMemoizationPolicy
-<<<<<<< HEAD
 from rasa_core.remote import RasaCoreClient
-=======
-from rasa_core.remote import RasaCoreClient, RemoteAgent
 from rasa_core.utils import EndpointConfig
->>>>>>> 1e00dae2
 from tests.conftest import DEFAULT_STORIES_FILE
 
 # a couple of event instances that we can use for testing
@@ -150,40 +146,6 @@
     assert "myid" in content
 
 
-<<<<<<< HEAD
-=======
-def test_remote_client(http_app, default_agent, tmpdir):
-    model_path = tmpdir.join("persisted_model").strpath
-
-    default_agent.persist(model_path)
-
-    remote_agent = RemoteAgent.load(model_path,
-                                    EndpointConfig(http_app))
-
-    message = UserMessage("""/greet{"name":"Rasa"}""",
-                          output_channel=CollectingOutputChannel())
-
-    remote_agent.process_message(message)
-
-    tracker = remote_agent.core_client.tracker_json("default")
-
-    assert len(tracker.get("events")) == 6
-
-    # listen
-    assert tracker["events"][0]["name"] == "action_listen"
-    # this should be the utterance
-    assert tracker["events"][1]["text"] == """/greet{"name":"Rasa"}"""
-    # set slot event
-    assert tracker["events"][2]["value"] == "Rasa"
-    # utter action
-    assert tracker["events"][3]["name"] == "utter_greet"
-    # this should be the bot utterance
-    assert tracker["events"][4]["text"] == "hey there Rasa!"
-    # listen
-    assert tracker["events"][5]["name"] == "action_listen"
-
-
->>>>>>> 1e00dae2
 def test_remote_status(http_app):
     client = RasaCoreClient(EndpointConfig(http_app))
 
@@ -203,14 +165,9 @@
     assert cid in clients
 
 
-<<<<<<< HEAD
 @pytest.mark.parametrize("event", test_events)
 def test_remote_append_events(http_app, event):
-    client = RasaCoreClient(http_app, None)
-=======
-def test_remote_append_events(http_app):
     client = RasaCoreClient(EndpointConfig(http_app))
->>>>>>> 1e00dae2
 
     cid = str(uuid.uuid1())
 
