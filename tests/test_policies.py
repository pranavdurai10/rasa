from __future__ import absolute_import
from __future__ import division
from __future__ import print_function
from __future__ import unicode_literals

import numpy as np
import pytest

from rasa_core.channels import UserMessage
from rasa_core.domain import TemplateDomain
from rasa_core.featurizers import BinaryFeaturizer
from rasa_core.policies.keras_policy import KerasPolicy
from rasa_core.policies.memoization import MemoizationPolicy
from rasa_core.policies.scoring_policy import ScoringPolicy
from rasa_core.trackers import DialogueStateTracker
from rasa_core.training import (
    extract_training_data_from_file,
    extract_trackers_from_file)
from tests.conftest import DEFAULT_DOMAIN_PATH, DEFAULT_STORIES_FILE


def train_data(max_history, domain):
    return extract_training_data_from_file(
<<<<<<< HEAD
            "data/dsl_stories/stories_defaultdomain.md", domain,
            BinaryFeaturizer(), max_history=max_history, remove_duplicates=True)
=======
            DEFAULT_STORIES_FILE,
            domain=domain, max_history=max_history, remove_duplicates=True,
            featurizer=BinaryFeaturizer())
>>>>>>> 7d6c5891


# We are going to use class style testing here since unfortunately pytest
# doesn't support using fixtures as arguments to its own parameterize yet
# (hence, we can't train a policy, declare it as a fixture and use the different
# fixtures of the different policies for the functional tests). Therefore, we
# are going to reverse this and train the policy within a class and collect the
# tests in a base class.
class PolicyTestCollection(object):
    """Tests every policy needs to fulfill.

    Each policy can declare further tests on its own."""

    max_history = 3  # this is the amount of history we test on

    def create_policy(self):
        raise NotImplementedError

    @pytest.fixture(scope="module")
    def trained_policy(self):
        default_domain = TemplateDomain.load(DEFAULT_DOMAIN_PATH)
        policy = self.create_policy()
        training_data = train_data(self.max_history, default_domain)
        policy.max_history = self.max_history
        policy.featurizer = BinaryFeaturizer()
        policy.train(training_data, default_domain)
        return policy

    def test_persist_and_load(self, trained_policy, default_domain, tmpdir):
        trained_policy.persist(tmpdir.strpath)
        loaded = trained_policy.__class__.load(tmpdir.strpath,
                                               trained_policy.featurizer,
                                               trained_policy.max_history)
        trackers= extract_trackers_from_file(
                DEFAULT_STORIES_FILE, default_domain, BinaryFeaturizer())

        for tracker in trackers:
            predicted_probabilities = loaded.predict_action_probabilities(
                    tracker, default_domain)
            actual_probabilities = trained_policy.predict_action_probabilities(
                    tracker, default_domain)
            assert predicted_probabilities == actual_probabilities

    def test_prediction_on_empty_tracker(self, trained_policy, default_domain):
        tracker = DialogueStateTracker(UserMessage.DEFAULT_SENDER_ID,
                                       default_domain.slots,
                                       default_domain.topics,
                                       default_domain.default_topic)
        probabilities = trained_policy.predict_action_probabilities(
                tracker, default_domain)
        assert len(probabilities) == default_domain.num_actions
        assert max(probabilities) <= 1.0
        assert min(probabilities) >= 0.0

    def test_persist_and_load_empty_policy(self, tmpdir):
        empty_policy = self.create_policy()
        empty_policy.persist(tmpdir.strpath)
        loaded = empty_policy.__class__.load(tmpdir.strpath, BinaryFeaturizer(),
                                             empty_policy.max_history)
        assert loaded is not None


class TestKerasPolicy(PolicyTestCollection):
    @pytest.fixture(scope="module")
    def create_policy(self):
        p = KerasPolicy()
        return p


class TestScoringPolicy(PolicyTestCollection):
    @pytest.fixture(scope="module")
    def create_policy(self):
        p = ScoringPolicy()
        return p


class TestMemoizationPolicy(PolicyTestCollection):
    @pytest.fixture(scope="module")
    def create_policy(self):
        p = MemoizationPolicy()
        return p

    def test_memorise(self, trained_policy, default_domain):
        training_data = train_data(self.max_history, default_domain)
        trained_policy.train(training_data, default_domain)

        for ii in range(training_data.num_examples()):
            recalled = trained_policy.recall(training_data.X[ii, :, :],
                                             default_domain)
            assert recalled == training_data.y[ii]

        random_feature = np.random.randn(default_domain.num_features)
        assert trained_policy.recall(random_feature, default_domain) is None<|MERGE_RESOLUTION|>--- conflicted
+++ resolved
@@ -21,14 +21,8 @@
 
 def train_data(max_history, domain):
     return extract_training_data_from_file(
-<<<<<<< HEAD
-            "data/dsl_stories/stories_defaultdomain.md", domain,
+            DEFAULT_STORIES_FILE, domain,
             BinaryFeaturizer(), max_history=max_history, remove_duplicates=True)
-=======
-            DEFAULT_STORIES_FILE,
-            domain=domain, max_history=max_history, remove_duplicates=True,
-            featurizer=BinaryFeaturizer())
->>>>>>> 7d6c5891
 
 
 # We are going to use class style testing here since unfortunately pytest
