from __future__ import absolute_import
from __future__ import division
from __future__ import print_function
from __future__ import unicode_literals

import json
import pytest

from rasa_core import training
from rasa_core.domain import TemplateDomain
from rasa_core.featurizers import MaxHistoryTrackerFeaturizer
from rasa_core.utils import read_file
from tests import utilities
from tests.conftest import DEFAULT_DOMAIN_PATH, DEFAULT_STORIES_FILE


def test_create_train_data_no_history(default_domain):
    featurizer = MaxHistoryTrackerFeaturizer(max_history=1)
    training_trackers = training.load_data(
            DEFAULT_STORIES_FILE,
            default_domain,
            augmentation_factor=0
    )
    assert len(training_trackers) == 3
    (decoded, _) = featurizer.training_states_and_actions(
            training_trackers, default_domain)

    # decoded needs to be sorted
    hashed = []
    for states in decoded:
        hashed.append(json.dumps(states, sort_keys=True))
    hashed = sorted(hashed, reverse=True)

    assert hashed == [
        '[{}]',
        '[{"intent_greet": 1.0, "prev_utter_greet": 1.0}]',
        '[{"intent_greet": 1.0, "prev_action_listen": 1.0}]',
        '[{"intent_goodbye": 1.0, "prev_utter_goodbye": 1.0}]',
        '[{"intent_goodbye": 1.0, "prev_action_listen": 1.0}]',
        '[{"intent_default": 1.0, "prev_utter_default": 1.0}]',
        '[{"intent_default": 1.0, "prev_utter_default": 1.0, '
        '"slot_name_0": 1.0}]',
        '[{"intent_default": 1.0, "prev_action_listen": 1.0}]',
        '[{"intent_default": 1.0, "prev_action_listen": 1.0, '
        '"slot_name_0": 1.0}]',
        '[{"entity_name": 1.0, "intent_greet": 1.0, '
        '"prev_utter_greet": 1.0, "slot_name_0": 1.0}]',
        '[{"entity_name": 1.0, "intent_greet": 1.0, '
        '"prev_action_listen": 1.0, "slot_name_0": 1.0}]'
    ]


def test_create_train_data_with_history(default_domain):
    featurizer = MaxHistoryTrackerFeaturizer(max_history=4)
    training_trackers = training.load_data(
        DEFAULT_STORIES_FILE,
        default_domain,
        augmentation_factor=0
    )
    assert len(training_trackers) == 3
    (decoded, _) = featurizer.training_states_and_actions(
        training_trackers, default_domain)

    # decoded needs to be sorted
    hashed = []
    for states in decoded:
        hashed.append(json.dumps(states, sort_keys=True))
    hashed = sorted(hashed)

    assert hashed == [
        '[null, null, null, {}]',
        '[null, null, {}, '
        '{"entity_name": 1.0, "intent_greet": 1.0, '
        '"prev_action_listen": 1.0, "slot_name_0": 1.0}]',
        '[null, null, {}, '
        '{"intent_greet": 1.0, "prev_action_listen": 1.0}]',
        '[null, {}, '
        '{"entity_name": 1.0, "intent_greet": 1.0, '
        '"prev_action_listen": 1.0, "slot_name_0": 1.0}, '
        '{"entity_name": 1.0, "intent_greet": 1.0, '
        '"prev_utter_greet": 1.0, "slot_name_0": 1.0}]',
        '[null, {}, '
        '{"intent_greet": 1.0, "prev_action_listen": 1.0}, '
        '{"intent_greet": 1.0, "prev_utter_greet": 1.0}]',
        '[{"entity_name": 1.0, "intent_greet": 1.0, '
        '"prev_action_listen": 1.0, "slot_name_0": 1.0}, '
        '{"entity_name": 1.0, "intent_greet": 1.0, '
        '"prev_utter_greet": 1.0, "slot_name_0": 1.0}, '
        '{"intent_default": 1.0, '
        '"prev_action_listen": 1.0, "slot_name_0": 1.0}, '
        '{"intent_default": 1.0, '
        '"prev_utter_default": 1.0, "slot_name_0": 1.0}]',
        '[{"intent_default": 1.0, "prev_action_listen": 1.0}, '
        '{"intent_default": 1.0, "prev_utter_default": 1.0}, '
        '{"intent_goodbye": 1.0, "prev_action_listen": 1.0}, '
        '{"intent_goodbye": 1.0, "prev_utter_goodbye": 1.0}]',
        '[{"intent_greet": 1.0, "prev_action_listen": 1.0}, '
        '{"intent_greet": 1.0, "prev_utter_greet": 1.0}, '
        '{"intent_default": 1.0, "prev_action_listen": 1.0}, '
        '{"intent_default": 1.0, "prev_utter_default": 1.0}]',
        '[{"intent_greet": 1.0, "prev_utter_greet": 1.0}, '
        '{"intent_default": 1.0, "prev_action_listen": 1.0}, '
        '{"intent_default": 1.0, "prev_utter_default": 1.0}, '
        '{"intent_goodbye": 1.0, "prev_action_listen": 1.0}]',
        '[{}, {"entity_name": 1.0, "intent_greet": 1.0, '
        '"prev_action_listen": 1.0, "slot_name_0": 1.0}, '
        '{"entity_name": 1.0, "intent_greet": 1.0, '
        '"prev_utter_greet": 1.0, "slot_name_0": 1.0}, '
        '{"intent_default": 1.0, '
        '"prev_action_listen": 1.0, "slot_name_0": 1.0}]',
        '[{}, {"intent_greet": 1.0, "prev_action_listen": 1.0}, '
        '{"intent_greet": 1.0, "prev_utter_greet": 1.0}, '
        '{"intent_default": 1.0, "prev_action_listen": 1.0}]'
    ]


def test_domain_from_template():
    domain_file = DEFAULT_DOMAIN_PATH
    domain = TemplateDomain.load(domain_file)
    assert len(domain.intents) == 10
    assert len(domain.actions) == 6


def test_utter_templates():
    domain_file = "examples/moodbot/domain.yml"
    domain = TemplateDomain.load(domain_file)
    expected_template = {
        "text": "Hey! How are you?",
        "buttons": [{"title": "great", "payload": "great"},
                    {"title": "super sad", "payload": "super sad"}]
    }
    assert domain.random_template_for("utter_greet") == expected_template


def test_restaurant_domain_is_valid():
    # should raise no exception
    TemplateDomain.validate_domain_yaml(read_file(
            'examples/restaurantbot/restaurant_domain.yml'))


def test_custom_slot_type(tmpdir):
    domain_path = utilities.write_text_to_file(tmpdir, "domain.yml", """
       slots:
         custom:
           type: tests.conftest.CustomSlot

       templates:
         utter_greet:
           - hey there!

       actions:
         - utter_greet """)
    TemplateDomain.load(domain_path)


def test_domain_fails_on_unknown_custom_slot_type(tmpdir):
    domain_path = utilities.write_text_to_file(tmpdir, "domain.yml", """
        slots:
            custom:
             type: tests.conftest.Unknown

        templates:
            utter_greet:
             - hey there!

        actions:
            - utter_greet""")
    with pytest.raises(ValueError):
        TemplateDomain.load(domain_path)


def test_domain_to_yaml():
    test_yaml = """actions:
- utter_greet
config:
  store_entities_as_slots: true
entities: []
intents: []
slots: {}
templates:
  utter_greet:
  - text: hey there!"""
<<<<<<< HEAD
    domain = TemplateDomain.from_yaml(test_yaml)
    assert test_yaml.strip() == domain.as_yaml().strip()
=======
    domain = TemplateDomain.load_from_yaml(test_yaml)
    # python 3 and 2 are different here, python 3 will have a leading set 
    # of --- at the begining of the yml
    assert domain.as_yaml().strip().endswith(test_yaml.strip())
    domain = TemplateDomain.load_from_yaml(domain.as_yaml())
>>>>>>> 1e00dae2
<|MERGE_RESOLUTION|>--- conflicted
+++ resolved
@@ -180,13 +180,9 @@
 templates:
   utter_greet:
   - text: hey there!"""
-<<<<<<< HEAD
+
     domain = TemplateDomain.from_yaml(test_yaml)
-    assert test_yaml.strip() == domain.as_yaml().strip()
-=======
-    domain = TemplateDomain.load_from_yaml(test_yaml)
-    # python 3 and 2 are different here, python 3 will have a leading set 
-    # of --- at the begining of the yml
+    # python 3 and 2 are different here, python 3 will have a leading set
+    # of --- at the beginning of the yml
     assert domain.as_yaml().strip().endswith(test_yaml.strip())
-    domain = TemplateDomain.load_from_yaml(domain.as_yaml())
->>>>>>> 1e00dae2
+    domain = TemplateDomain.from_yaml(domain.as_yaml())